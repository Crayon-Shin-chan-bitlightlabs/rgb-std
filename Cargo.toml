[workspace]
members = [
    "std",
    "invoice",
    "stl"
]
default-members = [
    "std",
    "invoice"
]
resolver = "2"

[workspace.package]
authors = ["Dr Maxim Orlovsky <orlovsky@lnp-bp.org>"]
homepage = "https://github.com/RGB-WG"
repository = "https://github.com/RGB-WG/rgb-wallet"
rust-version = "1.67" # Due to strict encoding library
edition = "2021"
license = "Apache-2.0"

[workspace.dependencies]
amplify = "4.5.0"
baid58 = "0.4.4"
strict_encoding = "2.6.1"
strict_types = "1.6.3"
commit_verify = { version = "0.10.6", features = ["stl"] }
bp-core = { version = "0.10.11", features = ["stl"] }
<<<<<<< HEAD
rgb-core = { version = "0.10.8", features = ["stl"] }

[package]
name = "rgb-wallet"
version = "0.10.8"
description = "RGB wallet library for smart contracts on Bitcoin & Lightning network"
keywords = ["bitcoin", "lightning", "rgb", "smart-contracts", "lnp-bp"]
categories = ["cryptography::cryptocurrencies"]
authors = { workspace = true }
repository = { workspace = true }
homepage = { workspace = true }
edition = { workspace = true }
license = { workspace = true }
rust-version = { workspace = true }
readme = "README.md"
exclude = [".github", "std"]

[lib]
name = "rgbwallet"
crate-type = ["cdylib", "rlib"] # We need this for WASM

[dependencies]
amplify = { workspace = true }
baid58 = { workspace = true }
commit_verify = { workspace = true }
strict_encoding = { workspace = true }
# descriptor-wallet = "0.10.0-alpha.1"
bp-core = { workspace = true }
rgb-core = { workspace = true }
rgb-std = { version = "0.10.8", path = "std" }
fluent-uri = "0.1.4"
indexmap = "2.0.2"
# TODO: This dependencies should be replaced with psbt package
bitcoin = "0.30.1"
chrono = "0.4.24"
percent-encoding = "2.2.0"

[features]
default = []
all = ["fs", "serde"]
serde = ["rgb-std/serde", "rgb-core/serde"]
fs = ["rgb-std/fs"]

[target.'cfg(target_arch = "wasm32")'.dependencies]
wasm-bindgen = "0.2"
rand = { version = "0.8.4", optional = true }
getrandom = { version = "0.2", features = ["js"] }

[target.'cfg(target_arch = "wasm32")'.dev-dependencies]
wasm-bindgen-test = "0.3"

[package.metadata.docs.rs]
features = [ "all" ]
=======
bp-std = "0.10.0-beta.1"
rgb-core = { version = "0.10.8", features = ["stl"] }
cfg_eval = "0.1.2"
serde_crate = { package = "serde", version = "1" }
serde_with = "3.1.0"
>>>>>>> 69eb429d

[patch.crates-io]
rgb-core = { git = "https://github.com/RGB-WG/rgb-core", branch = "v0.10" }<|MERGE_RESOLUTION|>--- conflicted
+++ resolved
@@ -25,67 +25,9 @@
 strict_types = "1.6.3"
 commit_verify = { version = "0.10.6", features = ["stl"] }
 bp-core = { version = "0.10.11", features = ["stl"] }
-<<<<<<< HEAD
-rgb-core = { version = "0.10.8", features = ["stl"] }
-
-[package]
-name = "rgb-wallet"
-version = "0.10.8"
-description = "RGB wallet library for smart contracts on Bitcoin & Lightning network"
-keywords = ["bitcoin", "lightning", "rgb", "smart-contracts", "lnp-bp"]
-categories = ["cryptography::cryptocurrencies"]
-authors = { workspace = true }
-repository = { workspace = true }
-homepage = { workspace = true }
-edition = { workspace = true }
-license = { workspace = true }
-rust-version = { workspace = true }
-readme = "README.md"
-exclude = [".github", "std"]
-
-[lib]
-name = "rgbwallet"
-crate-type = ["cdylib", "rlib"] # We need this for WASM
-
-[dependencies]
-amplify = { workspace = true }
-baid58 = { workspace = true }
-commit_verify = { workspace = true }
-strict_encoding = { workspace = true }
-# descriptor-wallet = "0.10.0-alpha.1"
-bp-core = { workspace = true }
-rgb-core = { workspace = true }
-rgb-std = { version = "0.10.8", path = "std" }
-fluent-uri = "0.1.4"
-indexmap = "2.0.2"
-# TODO: This dependencies should be replaced with psbt package
-bitcoin = "0.30.1"
-chrono = "0.4.24"
-percent-encoding = "2.2.0"
-
-[features]
-default = []
-all = ["fs", "serde"]
-serde = ["rgb-std/serde", "rgb-core/serde"]
-fs = ["rgb-std/fs"]
-
-[target.'cfg(target_arch = "wasm32")'.dependencies]
-wasm-bindgen = "0.2"
-rand = { version = "0.8.4", optional = true }
-getrandom = { version = "0.2", features = ["js"] }
-
-[target.'cfg(target_arch = "wasm32")'.dev-dependencies]
-wasm-bindgen-test = "0.3"
-
-[package.metadata.docs.rs]
-features = [ "all" ]
-=======
 bp-std = "0.10.0-beta.1"
 rgb-core = { version = "0.10.8", features = ["stl"] }
-cfg_eval = "0.1.2"
-serde_crate = { package = "serde", version = "1" }
-serde_with = "3.1.0"
->>>>>>> 69eb429d
+serde_crate = { package = "serde", version = "1", features = ["derive"] }
 
 [patch.crates-io]
 rgb-core = { git = "https://github.com/RGB-WG/rgb-core", branch = "v0.10" }